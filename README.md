<figure>
  <img src="assets/logo_text.svg" alt="py-aiger logo" width=300px>
<<<<<<< HEAD
  <figcaption>
      pyAiger: A python library for manipulating sequential and
      combinatorial circuits.
  </figcaption>
=======
  <figcaption>pyAiger: A python library for manipulating sequential and combinatorial circuits.</figcaption>
>>>>>>> 24672a4c
</figure>

[![Build Status](https://travis-ci.org/mvcisback/py-aiger.svg?branch=master)](https://travis-ci.org/mvcisback/py-aiger)
[![codecov](https://codecov.io/gh/mvcisback/py-aiger/branch/master/graph/badge.svg)](https://codecov.io/gh/mvcisback/py-aiger)
[![Updates](https://pyup.io/repos/github/mvcisback/py-aiger/shield.svg)](https://pyup.io/repos/github/mvcisback/py-aiger/)

[![PyPI version shields.io](https://img.shields.io/pypi/v/py-aiger.svg)](https://pypi.python.org/pypi/py-aiger/)
[![PyPI license](https://img.shields.io/pypi/l/py-aiger.svg)](https://pypi.python.org/pypi/py-aiger/)
[![DOI](https://zenodo.org/badge/130783753.svg)](https://zenodo.org/badge/latestdoi/130783753)

# Table of Contents
- [About](#about-py-aiger)
- [Installation](#installation)
- [Ecosystem](#ecosystem)
- [Boolean Expr DSL](#boolean-expression-dsl)
- [Sequential Circuit DSL](#sequential-circuit-dsl)
- [Scripts](#scripts)
- [Related Projects](#related-projects)
- [Citing](#citing)


# About PyAiger

1. Q: How is Py-Aiger pronounced? A: Like "pie" + "grrr".
2. Q: Why python? Aren't you worried about performance?! A: No. The goals of this library are ease of use and hackability. 
3. Q: No, I'm really concerned about performance! A: This library is not suited to implement logic solvers. For everything else, such as the creation and manipulation of circuits with many thousands of gates in between solver calls, the library is really fast enough.
4. Q: Where does the name come from? A: <a href="http://fmv.jku.at/aiger/">Aiger</a> is a popular circuit format. The format is used in <a href="http://fmv.jku.at/hwmcc17/">hardware model checking</a>, <a href="http://www.syntcomp.org/">synthesis</a>, and is supported by <a href="https://github.com/berkeley-abc/abc">ABC</a>. The name is a combination of AIG (standing for <a href="https://en.wikipedia.org/wiki/And-inverter_graph">And-Inverter-Graph</a>) and the austrian mountain <a href="https://en.wikipedia.org/wiki/Eiger">Eiger</a>.

# Ecosystem

<figure>
 <img src="assets/pyaiger_eco.svg" alt="py-aiger ecosystem" width="80%">
  <figcaption>Overview of the pyaiger ecosystem/stack. <a href="http://github.com/mvcisback/py-aiger-bv">pyAiger-BV</a> is an wrapper around pyAiger that supports grouping and ordering inputs, latches, and outputs. This enables working at the word (or BitVector) level.</figcaption>
</figure>

# Installation

`$ pip install py-aiger`

or as a developer:

`$ python setup.py develop`



# Boolean Expression DSL
While powerful, when writing combinatorial circuits, the Sequential
Circuit DSL can be somewhat clumsy. For this common usecase, we have
developed the Boolean Expression DSL. All circuits generated this way
have a single output.

```python
import aiger
x, y = aiger.atom('x'), aiger.atom('y')
expr1 = x & y  # circuit with inputs 'x', 'y' and 1 output computing x AND y.
expr2 = x | y  # logical or.
expr3 = x ^ y  # logical xor.
expr4 = x == y  # logical ==, xnor.
expr5 = x.implies(y)
expr6 = ~x  # logical negation.

# Atoms can be constants.
expr7 = x & aiger.atom(True)  # Equivilent to just x.
expr8 = x & aiger.atom(False)  # Equivilent to const False.

# And you can inspect the AIG if needed.
circ = x.aig

# And of course, you can get a BoolExpr from a single output aig.
expr9 = aiger.BoolExpr(circ)
```


# Sequential Circuit DSL

```python
import aiger
from aiger import utils


aag1 = aiger.load(path_to_aag1_file)
aag2 = aiger.load(path_to_aag2_file)
```

## Sequential composition
```python
aag3 = aag1 >> aag2
```

## Parallel composition
```python
aig4 = aag1 | aag2
```

## Adding Feedback (inserts a delay)
```python
# Connect output y to input x with delay (initialized to True).
aig5 = aig1.feedback(
    inputs=['x'],
    outputs=['y'],
    initials=[True],
    keep_outputs=True
)
```

## Count solutions
```python
# Assume 1 output. This could be passed as an argument in the future.
print(utils.count(aag3))
```

## Relabeling
```python
# Relabel input 'x' to 'z'.
aig1['i', {'x': 'z'}]

# Relabel output 'y' to 'w'.
aig1['o', {'y': 'w'}]

# Relabel latches 'l1' to 'l2'.
aig1['o', {'l1': 'l2'}]
```

## Evaluation
```python
# Combinatoric evaluation.
aig3(inputs={'x':True, 'y':False})

# Sequential evaluation.
sim = aig3.simulate({'x': 0, 'y': 0}, 
                    {'x': 1, 'y': 2},
                    {'x': 3, 'y': 4})

# Simulation Coroutine
sim = aig3.simulator()  # Coroutine
next(sim)  # Initialize
print(sim.send({'x': 0, 'y': 0}))
print(sim.send({'x': 1, 'y': 2}))
print(sim.send({'x': 3, 'y': 4}))


# Unroll
aig4 = aig3.unroll(steps=10, init=True)
```

## Useful circuits
```python
# Fix input x to be False.
aag4 = aiger.source({'x': False}) >> aag3

# Remove output y. 
aag4 = aag3 >> aiger.sink(['y'])

# Create duplicate w of output y.
aag4 = aag3 >> aiger.tee({'y': ['y', 'w']})

# Make an AND gate.
aiger.and_gate(['x', 'y'], out='name')

# Make an OR gate.
aiger.or_gate(['x', 'y'])  # Default output name is #or_output.

# And outputs.
aig1 >> aiger.and_gate(aag1.outputs) # Default output name is #and_output.

# Or outputs.
aig1 >> aiger.or_gate(inputs=aag1.outputs, output='my_output')

# Flip outputs.
aig1 >> aiger.bit_flipper(inputs=aag1.outputs)

# Flip inputs.
aiger.bit_flipper(inputs=aag1.inputs) >> aig1

# ITE circuit
# ['o1', 'o2'] = ['i1', 'i2'] if 'test' Else ['i3', 'i4'] 
aiger.ite('test', ['i1', 'i2'], ['i3', 'i4'], outputs=['o1', 'o2'])
```

# Scripts

Installing py-aiger should install two commandline scripts:

- aigseqcompose
- aigparcompose

These are meant to augment the
[aiger](fmv.jku.at/aiger/aiger-1.9.9.tar.gz) library. Ideally, we
would someday like feature parity.

# Related Projects

- [pyAig](https://bitbucket.org/sterin/pyaig): Another python library
  for working with AIGER circuits.

# Citing

```
@misc{marcell_vazquez_chanlatte_2018_1326225,
 author       = {Marcell Vazquez-Chanlatte and
                  Markus N. Rabe},
  title        = {mvcisback/py-aiger: Alpha},
  month        = aug,
  year         = 2018,
  doi          = {10.5281/zenodo.1326225},
  url          = {https://doi.org/10.5281/zenodo.1326225}
}
```<|MERGE_RESOLUTION|>--- conflicted
+++ resolved
@@ -1,13 +1,10 @@
 <figure>
   <img src="assets/logo_text.svg" alt="py-aiger logo" width=300px>
-<<<<<<< HEAD
   <figcaption>
       pyAiger: A python library for manipulating sequential and
       combinatorial circuits.
   </figcaption>
-=======
-  <figcaption>pyAiger: A python library for manipulating sequential and combinatorial circuits.</figcaption>
->>>>>>> 24672a4c
+
 </figure>
 
 [![Build Status](https://travis-ci.org/mvcisback/py-aiger.svg?branch=master)](https://travis-ci.org/mvcisback/py-aiger)
