--- conflicted
+++ resolved
@@ -97,30 +97,22 @@
             if kind < 0:
                 self.aig = (-self).aig
 
-<<<<<<< HEAD
             # nice comments
             del self.aig.comments[:]
             self.aig.comments.append(f'{kind}')
 
-        if isinstance(kind, str):  # Variable
-=======
         elif isinstance(kind, str):  # Variable
->>>>>>> 15c82de8
             self.variables.append(kind)
             self.aig = common.empty()
             for i in range(self.size):
                 self.aig = self.aig | common.and_gate(
                     [kind + f'[{i}]'], output=self.name(i))
-
-<<<<<<< HEAD
+            
             # nice comments
             del self.aig.comments[:]
             self.aig.comments.append(f'{kind}')
 
-        if isinstance(kind, tuple):  # for internal use only
-=======
         elif isinstance(kind, tuple):  # for internal use only
->>>>>>> 15c82de8
             assert isinstance(kind[0], list)  # variables
             self.variables.extend(kind[0])
             assert isinstance(kind[1], common.AAG) \
@@ -128,12 +120,6 @@
             self.aig = kind[1]
             assert len(self.aig.outputs) == self.size
 
-<<<<<<< HEAD
-            # del self.aig.comments[:]
-            # self.aig.comments.append('[some circuit]')
-
-=======
->>>>>>> 15c82de8
         assert len(self.aig.outputs) == self.size
 
     def __len__(self):
@@ -148,22 +134,18 @@
 
     def rename(self, name):
         """Renames the output of the expression; mostly used internally"""
-<<<<<<< HEAD
+
         comments = self.aig.comments.copy()
-
-        rename_map = {self.name(i): name + f'[{i}]' for i in range(self.size)}
-        res = BV(self.size, (self.variables, self.aig['o', rename_map]), name=name)
-
-        # nice comments
-        del res.aig.comments[:]
-        res.aig.comments.extend(comments)
-
-        return res
-=======
+  
         rename_map = {self.name(i): f'{name}[{i}]' for i in range(self.size)}
         return BV(
             self.size, (self.variables, self.aig['o', rename_map]), name=name)
->>>>>>> 15c82de8
+
+        # nice comments
+        del res.aig.comments[:]
+        res.aig.comments.extend(comments)
+
+        return res
 
     def subtitute(self, subst):
         """Simultaniously substitutes one set of input words by another."""
@@ -188,7 +170,6 @@
     def __add__(self, other):
         assert self.size == other.size
         other = other.rename('other')
-<<<<<<< HEAD
         adder = _adder_circuit(self.size, output=self.name(),
                                left=self.name(), right='other')
         adder >>=  common.sink([self.name() + '_carry'])
@@ -209,18 +190,7 @@
         res.aig.comments.extend([f'invert'] + _indent(self.aig.comments))
 
         return res
-=======
-        adder = _adder_circuit(
-            self.size, output=self.name(), left=self.name(), right='other')
-        adder >>= common.sink([self.name() + '_carry'])
-        return BV(self.size, (self.variables + other.variables, self.aig >>
-                              (other.aig >> adder)))
-
-    def __invert__(self):  # ~x
-        neg = _negation_circuit(
-            self.size, output=self.name(), input=self.name())
-        return BV(self.size, (self.variables, self.aig >> neg))
->>>>>>> 15c82de8
+
 
     def __neg__(self):  #-x
         res =  ~self + BV(self.size, 1)
@@ -288,7 +258,7 @@
         other_rename = dict()
         for i in range(other.size):
             other_rename.update({other.name(i): other.name(self.size + i)})
-<<<<<<< HEAD
+
         res = BV(self.size + other.size, (self.variables + other.variables, self.aig | other.aig['o', other_rename]))
 
         # nice comments
@@ -296,16 +266,10 @@
         res.aig.comments.extend([f'concat'] + _indent(self.aig.comments) + _indent(other.aig.comments))
 
         return res
-=======
-        return BV(self.size + other.size,
-                  (self.variables + other.variables,
-                   self.aig | other.aig['o', other_rename]))
->>>>>>> 15c82de8
 
     # Bitwise opeators
     def unsigned_rightshift(self, k):
         """Unsigned rightshift by a fixed integer; big endian encoding"""
-<<<<<<< HEAD
         res = self[:-k].concat(BV(k, 0))
 
         # nice comments
@@ -313,17 +277,12 @@
         res.aig.comments.extend([f'>> {k}  (unsigned)'] + _indent(self.aig.comments))
 
         return res
-    
-=======
-        return self[:-k].concat(BV(k, 0))
-
->>>>>>> 15c82de8
+
     def repeat(self, k):
         """Repeats the bitvector k times; resulting size is self.size*k"""
         assert k > 0
         copies = dict()
         for i in range(self.size):
-<<<<<<< HEAD
             copies[self.name(i)] = [self.name(i+j) for j in range(0, k*self.size, self.size)]
         res = BV(self.size*k, (self.variables, self.aig >> common.tee(copies)))
 
@@ -332,13 +291,6 @@
         res.aig.comments.extend([f'repeat({k})'] + _indent(self.aig.comments))
 
         return res
-=======
-            copies[self.name(i)] = [
-                self.name(i + j) for j in range(0, k * self.size, self.size)
-            ]
-        return BV(self.size * k,
-                  (self.variables, self.aig >> common.tee(copies)))
->>>>>>> 15c82de8
 
     def __rshift__(self, k):
         """Signed rightshift by a fixed integer; big endian encoding; index 0 of bitvector is rightmost"""
@@ -471,7 +423,6 @@
         return res
 
     def __ne__(self, other):
-<<<<<<< HEAD
         res = (self ^ other).is_nonzero()
 
         # nice comments
@@ -479,11 +430,7 @@
         res.aig.comments.extend(['!='] + _indent(self.aig.comments) + _indent(other.aig.comments))
 
         return res
-    
-=======
-        return (self ^ other).is_nonzero()
-
->>>>>>> 15c82de8
+
     def __lt__(self, other):
         """signed comparison"""
         res = (self - other)[-1:]  # TODO: fix for overflows when using two negative numbers
