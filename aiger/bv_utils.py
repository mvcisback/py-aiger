--- conflicted
+++ resolved
@@ -23,13 +23,8 @@
             "read {}; print_stats; dc2; dc2; dc2; print_stats; write {}".
             format(f.name + ".aig", f.name + ".aig")
         ],
-<<<<<<< HEAD
-        stdout=PIPE,
-        stderr=PIPE)  # this ensures that ABC is not too verbose, but will still print errors
-=======
         stdout=PIPE
     )  # this ensures that ABC is not too verbose, but will still print errors
->>>>>>> d55f9a95
     simplified_filename = f.name + ".simp.aag"
     call(["aigtoaig", f.name + ".aig", simplified_filename],
         stdout=PIPE,
